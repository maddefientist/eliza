--- conflicted
+++ resolved
@@ -336,24 +336,15 @@
             getSecret(character, "COINBASE_COMMERCE_KEY")
                 ? coinbaseCommercePlugin
                 : null,
-<<<<<<< HEAD
-            getSecret(character, "COINBASE_API_KEY") &&
-                getSecret(character, "COINBASE_PRIVATE_KEY")
-                ? coinbaseMassPaymentsPlugin
-                : null,
-            getSecret(character, "BUTTPLUG_API_KEY") ? buttplugPlugin : null,
             getSecret(character, "FAL_API_KEY") ||
                 getSecret(character, "OPENAI_API_KEY") ||
                 getSecret(character, "HEURIST_API_KEY")
                 ? imageGenerationPlugin
                 : null,
-            getSecret(character, "WALLET_SECRET_SALT") ? teePlugin : null,
-=======
             ...(getSecret(character, "COINBASE_API_KEY") &&
             getSecret(character, "COINBASE_PRIVATE_KEY")
                 ? [coinbaseMassPaymentsPlugin, tradePlugin]
                 : []),
->>>>>>> c31eddf3
         ].filter(Boolean),
         providers: [],
         actions: [],
