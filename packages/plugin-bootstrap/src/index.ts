import {
  type ActionEventPayload,
  asUUID,
  ChannelType,
  composePromptFromState,
  type Content,
  createUniqueUuid,
  type Entity,
  type EntityPayload,
  type EvaluatorEventPayload,
  EventType,
  type IAgentRuntime,
  type InvokePayload,
  logger,
  type Media,
  type Memory,
  messageHandlerTemplate,
  type MessagePayload,
  type MessageReceivedHandlerParams,
  ModelType,
  type Plugin,
  postCreationTemplate,
  shouldRespondTemplate,
  truncateToCompleteSentence,
  parseKeyValueXml,
  type UUID,
  type WorldPayload,
  PluginEvents,
} from '@elizaos/core';
import { v4 } from 'uuid';

import * as actions from './actions';
import * as evaluators from './evaluators';
import * as providers from './providers';

import { ScenarioService } from './services/scenario';
import { TaskService } from './services/task';

export * from './actions';
export * from './evaluators';
export * from './providers';

/**
 * Represents media data containing a buffer of data and the media type.
 * @typedef {Object} MediaData
 * @property {Buffer} data - The buffer of data.
 * @property {string} mediaType - The type of media.
 */
type MediaData = {
  data: Buffer;
  mediaType: string;
};

const latestResponseIds = new Map<string, Map<string, string>>();

/**
 * Escapes special characters in a string to make it JSON-safe.
 */
/* // Removing JSON specific helpers
function escapeForJson(input: string): string {
  return input
    .replace(/\\/g, '\\\\')
    .replace(/"/g, '\\"')
    .replace(/\n/g, '\\n')
    .replace(/```/g, '\\`\\`\\`');
}

function sanitizeJson(rawJson: string): string {
  try {
    // Try parsing directly
    JSON.parse(rawJson);
    return rawJson; // Already valid
  } catch {
    // Continue to sanitization
  }

  // first, replace all newlines with \n
  const sanitized = rawJson
    .replace(/\n/g, '\\n')

    // then, replace all backticks with \\\`
    .replace(/`/g, '\\\`');

  // Regex to find and escape the "text" field
  const fixed = sanitized.replace(/"text"\s*:\s*"([\s\S]*?)"\s*,\s*"simple"/, (_match, group) => {
    const escapedText = escapeForJson(group);
    return `"text": "${escapedText}", "simple"`;
  });

  // Validate that the result is actually parseable
  try {
    JSON.parse(fixed);
    return fixed;
  } catch (e) {
    throw new Error(`Failed to sanitize JSON: ${e.message}`);
  }
}
*/

/**
 * Fetches media data from a list of attachments, supporting both HTTP URLs and local file paths.
 *
 * @param attachments Array of Media objects containing URLs or file paths to fetch media from
 * @returns Promise that resolves with an array of MediaData objects containing the fetched media data and content type
 */
/**
 * Fetches media data from given attachments.
 * @param {Media[]} attachments - Array of Media objects to fetch data from.
 * @returns {Promise<MediaData[]>} - A Promise that resolves with an array of MediaData objects.
 */
export async function fetchMediaData(attachments: Media[]): Promise<MediaData[]> {
  return Promise.all(
    attachments.map(async (attachment: Media) => {
      if (/^(http|https):\/\//.test(attachment.url)) {
        // Handle HTTP URLs
        const response = await fetch(attachment.url);
        if (!response.ok) {
          throw new Error(`Failed to fetch file: ${attachment.url}`);
        }
        const mediaBuffer = Buffer.from(await response.arrayBuffer());
        const mediaType = attachment.contentType || 'image/png';
        return { data: mediaBuffer, mediaType };
      }
      // if (fs.existsSync(attachment.url)) {
      //   // Handle local file paths
      //   const mediaBuffer = await fs.promises.readFile(path.resolve(attachment.url));
      //   const mediaType = attachment.contentType || 'image/png';
      //   return { data: mediaBuffer, mediaType };
      // }
      throw new Error(`File not found: ${attachment.url}. Make sure the path is correct.`);
    })
  );
}

/**
 * Handles incoming messages and generates responses based on the provided runtime and message information.
 *
 * @param {MessageReceivedHandlerParams} params - The parameters needed for message handling, including runtime, message, and callback.
 * @returns {Promise<void>} - A promise that resolves once the message handling and response generation is complete.
 */
const messageReceivedHandler = async ({
  runtime,
  message,
  callback,
  onComplete,
}: MessageReceivedHandlerParams): Promise<void> => {
  // Set up timeout monitoring
  const timeoutDuration = 60 * 60 * 1000; // 1 hour
  let timeoutId: NodeJS.Timeout | undefined = undefined;
  try {
    logger.info(`[Bootstrap] Message received from ${message.entityId} in room ${message.roomId}`);
    // Generate a new response ID
    const responseId = v4();
    // Get or create the agent-specific map
    if (!latestResponseIds.has(runtime.agentId)) {
      latestResponseIds.set(runtime.agentId, new Map<string, string>());
    }
    const agentResponses = latestResponseIds.get(runtime.agentId);
    if (!agentResponses) {
      throw new Error('Agent responses map not found');
    }

    // Set this as the latest response ID for this agent+room
    agentResponses.set(message.roomId, responseId);

    // Generate a unique run ID for tracking this message handler execution
    const runId = asUUID(v4());
    const startTime = Date.now();

    // Emit run started event
    await runtime.emitEvent(EventType.RUN_STARTED, {
      runtime,
      runId,
      messageId: message.id,
      roomId: message.roomId,
      entityId: message.entityId,
      startTime,
      status: 'started',
      source: 'messageHandler',
    });

    const timeoutPromise = new Promise<never>((_, reject) => {
      timeoutId = setTimeout(async () => {
        await runtime.emitEvent(EventType.RUN_TIMEOUT, {
          runtime,
          runId,
          messageId: message.id,
          roomId: message.roomId,
          entityId: message.entityId,
          startTime,
          status: 'timeout',
          endTime: Date.now(),
          duration: Date.now() - startTime,
          error: 'Run exceeded 60 minute timeout',
          source: 'messageHandler',
        });
        reject(new Error('Run exceeded 60 minute timeout'));
      }, timeoutDuration);
    });

    const processingPromise = (async () => {
      try {
        if (message.entityId === runtime.agentId) {
          logger.debug(`[Bootstrap] Skipping message from self (${runtime.agentId})`);
          throw new Error('Message is from the agent itself');
        }

        logger.debug(
          `[Bootstrap] Processing message: ${truncateToCompleteSentence(message.content.text || '', 50)}...`
        );

        // First, save the incoming message
        logger.debug('[Bootstrap] Saving message to memory and embeddings');
        await Promise.all([
          runtime.addEmbeddingToMemory(message),
          runtime.createMemory(message, 'messages'),
        ]);

        const agentUserState = await runtime.getParticipantUserState(
          message.roomId,
          runtime.agentId
        );

        if (
          agentUserState === 'MUTED' &&
          !message.content.text?.toLowerCase().includes(runtime.character.name.toLowerCase())
        ) {
          logger.debug(`[Bootstrap] Ignoring muted room ${message.roomId}`);
          return;
        }

        let state = await runtime.composeState(
          message,
          ['ANXIETY', 'SHOULD_RESPOND', 'ENTITIES', 'CHARACTER', 'RECENT_MESSAGES'],
          true
        );

        // Skip shouldRespond check for DM and VOICE_DM channels
        const room = await runtime.getRoom(message.roomId);
        const shouldSkipShouldRespond =
          room?.type === ChannelType.DM ||
          room?.type === ChannelType.VOICE_DM ||
          room?.type === ChannelType.SELF ||
          room?.type === ChannelType.API ||
          room?.source === 'client_chat';

        logger.debug(
          `[Bootstrap] Skipping shouldRespond check for ${runtime.character.name} because ${room?.type} ${room?.source}`
        );

        let shouldRespond = true;

        // Handle shouldRespond
        if (!shouldSkipShouldRespond) {
          const shouldRespondPrompt = composePromptFromState({
            state,
            template: runtime.character.templates?.shouldRespondTemplate || shouldRespondTemplate,
          });

          logger.debug(
            `[Bootstrap] Evaluating response for ${runtime.character.name}\nPrompt: ${shouldRespondPrompt}`
          );

          const response = await runtime.useModel(ModelType.TEXT_SMALL, {
            prompt: shouldRespondPrompt,
          });

          logger.debug(
            `[Bootstrap] Response evaluation for ${runtime.character.name}:\n${response}`
          );
          logger.debug(`[Bootstrap] Response type: ${typeof response}`);

          // Try to preprocess response by removing code blocks markers if present
          // let processedResponse = response.replace('```json', '').replaceAll('```', '').trim(); // No longer needed for XML

          const responseObject = parseKeyValueXml(response);
          logger.debug('[Bootstrap] Parsed response:', responseObject);

          shouldRespond = responseObject?.action && responseObject.action === 'RESPOND';
        } else {
          shouldRespond = true;
        }

        let responseMessages: Memory[] = [];

        if (shouldRespond) {
          state = await runtime.composeState(message);

          const prompt = composePromptFromState({
            state,
            template: runtime.character.templates?.messageHandlerTemplate || messageHandlerTemplate,
          });

          let responseContent: Content | null = null;

          // Retry if missing required fields
          let retries = 0;
          const maxRetries = 3;

          while (retries < maxRetries && (!responseContent?.thought || !responseContent?.actions)) {
            let response = await runtime.useModel(ModelType.TEXT_LARGE, {
              prompt,
            });

            logger.debug('[Bootstrap] *** Raw LLM Response ***\n', response);

            // Attempt to parse the XML response
            const parsedXml = parseKeyValueXml(response);
            logger.debug('[Bootstrap] *** Parsed XML Content ***\n', parsedXml);

            // Map parsed XML to Content type, handling potential missing fields
            if (parsedXml) {
              responseContent = {
                ...parsedXml,
                thought: parsedXml.thought || '',
                actions: parsedXml.actions || ['IGNORE'],
                providers: parsedXml.providers || [],
                text: parsedXml.text || '',
                simple: parsedXml.simple || false,
              };
            } else {
              responseContent = null;
            }

            retries++;
            if (!responseContent?.thought || !responseContent?.actions) {
              logger.warn(
                '[Bootstrap] *** Missing required fields (thought or actions), retrying... ***'
              );
            }
          }

          // Check if this is still the latest response ID for this agent+room
          const currentResponseId = agentResponses.get(message.roomId);
          if (currentResponseId !== responseId) {
            logger.info(
              `Response discarded - newer message being processed for agent: ${runtime.agentId}, room: ${message.roomId}`
            );
            return;
          }

          if (responseContent && message.id) {
            responseContent.inReplyTo = createUniqueUuid(runtime, message.id);

            const responseMesssage = {
              id: asUUID(v4()),
              entityId: runtime.agentId,
              agentId: runtime.agentId,
              content: responseContent,
              roomId: message.roomId,
              createdAt: Date.now(),
            };

            responseMessages = [responseMesssage];
          }

          // Clean up the response ID
          agentResponses.delete(message.roomId);
          if (agentResponses.size === 0) {
            latestResponseIds.delete(runtime.agentId);
          }

          if (responseContent?.providers?.length && responseContent?.providers?.length > 0) {
            state = await runtime.composeState(message, responseContent?.providers || []);
          }

          if (
            responseContent &&
            responseContent.simple &&
            responseContent.text &&
            (responseContent.actions?.length === 0 ||
              (responseContent.actions?.length === 1 &&
                responseContent.actions[0].toUpperCase() === 'REPLY'))
          ) {
            await callback(responseContent);
          } else {
            await runtime.processActions(message, responseMessages, state, callback);
          }
          await runtime.evaluate(message, state, shouldRespond, callback, responseMessages);
        } else {
          // Handle the case where the agent decided not to respond
          logger.debug('[Bootstrap] Agent decided not to respond (shouldRespond is false).');

          // Check if we still have the latest response ID
          const currentResponseId = agentResponses.get(message.roomId);
          if (currentResponseId !== responseId) {
            logger.info(
              `Ignore response discarded - newer message being processed for agent: ${runtime.agentId}, room: ${message.roomId}`
            );
            return; // Stop processing if a newer message took over
          }

          if (!message.id) {
            logger.error('[Bootstrap] Message ID is missing, cannot create ignore response.');
            return;
          }

          // Construct a minimal content object indicating ignore, include a generic thought
          const ignoreContent: Content = {
            thought: 'Agent decided not to respond to this message.',
            actions: ['IGNORE'],
            simple: true, // Treat it as simple for callback purposes
            inReplyTo: createUniqueUuid(runtime, message.id), // Reference original message
          };

          // Call the callback directly with the ignore content
          await callback(ignoreContent);

          // Also save this ignore action/thought to memory
          const ignoreMemory = {
            id: asUUID(v4()),
            entityId: runtime.agentId,
            agentId: runtime.agentId,
            content: ignoreContent,
            roomId: message.roomId,
            createdAt: Date.now(),
          };
          await runtime.createMemory(ignoreMemory, 'messages');
          logger.debug('[Bootstrap] Saved ignore response to memory', {
            memoryId: ignoreMemory.id,
          });

          // Clean up the response ID since we handled it
          agentResponses.delete(message.roomId);
          if (agentResponses.size === 0) {
            latestResponseIds.delete(runtime.agentId);
          }

          // Optionally, evaluate the decision to ignore (if relevant evaluators exist)
          // await runtime.evaluate(message, state, shouldRespond, callback, []);
        }

        // Emit run ended event on successful completion
        await runtime.emitEvent(EventType.RUN_ENDED, {
          runtime,
          runId,
          messageId: message.id,
          roomId: message.roomId,
          entityId: message.entityId,
          startTime,
          status: 'completed',
          endTime: Date.now(),
          duration: Date.now() - startTime,
          source: 'messageHandler',
        });
      } catch (error: any) {
        // Emit run ended event with error
        await runtime.emitEvent(EventType.RUN_ENDED, {
          runtime,
          runId,
          messageId: message.id,
          roomId: message.roomId,
          entityId: message.entityId,
          startTime,
          status: 'error',
          endTime: Date.now(),
          duration: Date.now() - startTime,
          error: error.message,
          source: 'messageHandler',
        });
      }
    })();

    await Promise.race([processingPromise, timeoutPromise]);
  } finally {
    clearTimeout(timeoutId);
    onComplete?.();
  }
};

/**
 * Handles the receipt of a reaction message and creates a memory in the designated memory manager.
 *
 * @param {Object} params - The parameters for the function.
 * @param {IAgentRuntime} params.runtime - The agent runtime object.
 * @param {Memory} params.message - The reaction message to be stored in memory.
 * @returns {void}
 */
const reactionReceivedHandler = async ({
  runtime,
  message,
}: {
  runtime: IAgentRuntime;
  message: Memory;
}) => {
  try {
    await runtime.createMemory(message, 'messages');
  } catch (error: any) {
    if (error.code === '23505') {
      logger.warn('[Bootstrap] Duplicate reaction memory, skipping');
      return;
    }
    logger.error('[Bootstrap] Error in reaction handler:', error);
  }
};

/**
 * Handles the generation of a post (like a Tweet) and creates a memory for it.
 *
 * @param {Object} params - The parameters for the function.
 * @param {IAgentRuntime} params.runtime - The agent runtime object.
 * @param {Memory} params.message - The post message to be processed.
 * @param {HandlerCallback} params.callback - The callback function to execute after processing.
 * @returns {Promise<void>}
 */
const postGeneratedHandler = async ({
  runtime,
  callback,
  worldId,
  userId,
  roomId,
  source,
}: InvokePayload) => {
  logger.info('[Bootstrap] Generating new post...');
  // Ensure world exists first
  await runtime.ensureWorldExists({
    id: worldId,
    name: `${runtime.character.name}'s Feed`,
    agentId: runtime.agentId,
    serverId: userId,
  });

  // Ensure timeline room exists
  await runtime.ensureRoomExists({
    id: roomId,
    name: `${runtime.character.name}'s Feed`,
    source,
    type: ChannelType.FEED,
    channelId: `${userId}-home`,
    serverId: userId,
    worldId: worldId,
  });

  const message = {
    id: createUniqueUuid(runtime, `tweet-${Date.now()}`) as UUID,
    entityId: runtime.agentId,
    agentId: runtime.agentId,
    roomId: roomId,
    content: {},
    metadata: {
      entityName: runtime.character.name,
      type: 'message',
    },
  };

  // generate thought of which providers to use using messageHandlerTemplate

  // Compose state with relevant context for tweet generation
  let state = await runtime.composeState(message, [
    'PROVIDERS',
    'CHARACTER',
    'RECENT_MESSAGES',
    'ENTITIES',
  ]);

  // get twitterUserName
  const entity = await runtime.getEntityById(runtime.agentId);
  if (entity?.metadata?.twitter?.userName) {
    state.values.twitterUserName = entity?.metadata?.twitter?.userName;
  }

  const prompt = composePromptFromState({
    state,
    template: runtime.character.templates?.messageHandlerTemplate || messageHandlerTemplate,
  });

  let responseContent: Content | null = null;

  // Retry if missing required fields
  let retries = 0;
  const maxRetries = 3;
  while (retries < maxRetries && (!responseContent?.thought || !responseContent?.actions)) {
    const response = await runtime.useModel(ModelType.TEXT_SMALL, {
      prompt,
    });

    // Parse XML
    const parsedXml = parseKeyValueXml(response);
    if (parsedXml) {
      responseContent = {
        thought: parsedXml.thought || '',
        actions: parsedXml.actions || ['IGNORE'],
        providers: parsedXml.providers || [],
        text: parsedXml.text || '',
        simple: parsedXml.simple || false,
      };
    } else {
      responseContent = null;
    }

    retries++;
    if (!responseContent?.thought || !responseContent?.actions) {
      logger.warn('[Bootstrap] *** Missing required fields, retrying... ***');
    }
  }

  // update stats with correct providers
  state = await runtime.composeState(message, responseContent?.providers);

  // Generate prompt for tweet content
  const postPrompt = composePromptFromState({
    state,
    template: runtime.character.templates?.postCreationTemplate || postCreationTemplate,
  });

  // Use TEXT_LARGE model as we expect structured XML text, not a JSON object
  const xmlResponseText = await runtime.useModel(ModelType.TEXT_LARGE, {
    prompt: postPrompt,
  });

  // Parse the XML response
  const parsedXmlResponse = parseKeyValueXml(xmlResponseText);

  if (!parsedXmlResponse) {
    logger.error(
      '[Bootstrap] Failed to parse XML response for post creation. Raw response:',
      xmlResponseText
    );
    // Handle the error appropriately, maybe retry or return an error state
    return;
  }

  /**
   * Cleans up a tweet text by removing quotes and fixing newlines
   */
  function cleanupPostText(text: string): string {
    // Remove quotes
    let cleanedText = text.replace(/^['"](.*)['"]$/, '$1');
    // Fix newlines
    cleanedText = cleanedText.replaceAll(/\\n/g, '\n\n');
    // Truncate to Twitter's character limit (280)
    if (cleanedText.length > 280) {
      cleanedText = truncateToCompleteSentence(cleanedText, 280);
    }
    return cleanedText;
  }

  // Cleanup the tweet text
  const cleanedText = cleanupPostText(parsedXmlResponse.post || '');

  // Prepare media if included
  // const mediaData: MediaData[] = [];
  // if (jsonResponse.imagePrompt) {
  // 	const images = await runtime.useModel(ModelType.IMAGE, {
  // 		prompt: jsonResponse.imagePrompt,
  // 		output: "no-schema",
  // 	});
  // 	try {
  // 		// Convert image prompt to Media format for fetchMediaData
  // 		const imagePromptMedia: any[] = images

  // 		// Fetch media using the utility function
  // 		const fetchedMedia = await fetchMediaData(imagePromptMedia);
  // 		mediaData.push(...fetchedMedia);
  // 	} catch (error) {
  // 		logger.error("Error fetching media for tweet:", error);
  // 	}
  // }

  // have we posted it before?
  const RM = state.providerData?.find((pd) => pd.providerName === 'RECENT_MESSAGES');
  if (RM) {
    for (const m of RM.data.recentMessages) {
      if (cleanedText === m.content.text) {
        logger.log('[Bootstrap] Already recently posted that, retrying', cleanedText);
        postGeneratedHandler({
          runtime,
          callback,
          worldId,
          userId,
          roomId,
          source,
        });
        return; // don't call callbacks
      }
    }
  }

  // GPT 3.5/4: /(i\s+do\s+not|i'?m\s+not)\s+(feel\s+)?comfortable\s+generating\s+that\s+type\s+of\s+content|(inappropriate|explicit|offensive|communicate\s+respectfully|aim\s+to\s+(be\s+)?helpful)/i
  const oaiRefusalRegex =
    /((i\s+do\s+not|i'm\s+not)\s+(feel\s+)?comfortable\s+generating\s+that\s+type\s+of\s+content)|(inappropriate|explicit|respectful|offensive|guidelines|aim\s+to\s+(be\s+)?helpful|communicate\s+respectfully)/i;
  const anthropicRefusalRegex =
    /(i'?m\s+unable\s+to\s+help\s+with\s+that\s+request|due\s+to\s+safety\s+concerns|that\s+may\s+violate\s+(our\s+)?guidelines|provide\s+helpful\s+and\s+safe\s+responses|let'?s\s+try\s+a\s+different\s+direction|goes\s+against\s+(our\s+)?use\s+case\s+policies|ensure\s+safe\s+and\s+responsible\s+use)/i;
  const googleRefusalRegex =
    /(i\s+can'?t\s+help\s+with\s+that|that\s+goes\s+against\s+(our\s+)?(policy|policies)|i'?m\s+still\s+learning|response\s+must\s+follow\s+(usage|safety)\s+policies|i'?ve\s+been\s+designed\s+to\s+avoid\s+that)/i;
  //const cohereRefusalRegex = /(request\s+cannot\s+be\s+processed|violates\s+(our\s+)?content\s+policy|not\s+permitted\s+by\s+usage\s+restrictions)/i
  const generalRefusalRegex =
    /(response\s+was\s+withheld|content\s+was\s+filtered|this\s+request\s+cannot\s+be\s+completed|violates\s+our\s+safety\s+policy|content\s+is\s+not\s+available)/i;

  if (
    oaiRefusalRegex.test(cleanedText) ||
    anthropicRefusalRegex.test(cleanedText) ||
    googleRefusalRegex.test(cleanedText) ||
    generalRefusalRegex.test(cleanedText)
  ) {
    logger.log('[Bootstrap] Got prompt moderation refusal, retrying', cleanedText);
    postGeneratedHandler({
      runtime,
      callback,
      worldId,
      userId,
      roomId,
      source,
    });
    return; // don't call callbacks
  }

  // Create the response memory
  const responseMessages = [
    {
      id: v4() as UUID,
      entityId: runtime.agentId,
      agentId: runtime.agentId,
      content: {
        text: cleanedText,
        source,
        channelType: ChannelType.FEED,
        thought: parsedXmlResponse.thought || '',
        type: 'post',
      },
      roomId: message.roomId,
      createdAt: Date.now(),
    },
  ];

  for (const message of responseMessages) {
    await callback?.(message.content);
  }

  // Process the actions and execute the callback
  // await runtime.processActions(message, responseMessages, state, callback);

  // // Run any configured evaluators
  // await runtime.evaluate(
  // 	message,
  // 	state,
  // 	true, // Post generation is always a "responding" scenario
  // 	callback,
  // 	responseMessages,
  // );
};

/**
 * Syncs a single user into an entity
 */
/**
 * Asynchronously sync a single user with the specified parameters.
 *
 * @param {UUID} entityId - The unique identifier for the entity.
 * @param {IAgentRuntime} runtime - The runtime environment for the agent.
 * @param {any} user - The user object to sync.
 * @param {string} serverId - The unique identifier for the server.
 * @param {string} channelId - The unique identifier for the channel.
 * @param {ChannelType} type - The type of channel.
 * @param {string} source - The source of the user data.
 * @returns {Promise<void>} A promise that resolves once the user is synced.
 */
const syncSingleUser = async (
  entityId: UUID,
  runtime: IAgentRuntime,
  serverId: string,
  channelId: string,
  type: ChannelType,
  source: string
) => {
<<<<<<< HEAD
  const entity = await runtime.getEntityById(entityId);
  //logger.info(`Syncing user: ${entity.metadata[source].username || entity.id}`);

=======
>>>>>>> dcb1cb14
  try {
    const entity = await runtime.getEntityById(entityId);
    logger.info(`[Bootstrap] Syncing user: ${entity?.metadata?.[source]?.username || entityId}`);

    // Ensure we're not using WORLD type and that we have a valid channelId
    if (!channelId) {
      logger.warn(`[Bootstrap] Cannot sync user ${entity?.id} without a valid channelId`);
      return;
    }

    const roomId = createUniqueUuid(runtime, channelId);
    const worldId = createUniqueUuid(runtime, serverId);

    await runtime.ensureConnection({
      entityId,
      roomId,
      userName: entity?.metadata?.[source].username || entityId,
      name:
        entity?.metadata?.[source].name || entity?.metadata?.[source].username || `User${entityId}`,
      source,
      channelId,
      serverId,
      type,
      worldId,
    });

    logger.success(`[Bootstrap] Successfully synced user: ${entity?.id}`);
  } catch (error) {
    logger.error(
      `[Bootstrap] Error syncing user: ${error instanceof Error ? error.message : String(error)}`
    );
  }
};

/**
 * Handles standardized server data for both WORLD_JOINED and WORLD_CONNECTED events
 */
const handleServerSync = async ({
  runtime,
  world,
  rooms,
  entities,
  source,
  onComplete,
}: WorldPayload) => {
  logger.debug(`[Bootstrap] Handling server sync event for server: ${world.name}`);
  try {
    // Create/ensure the world exists for this server
    await runtime.ensureWorldExists({
      id: world.id,
      name: world.name,
      agentId: runtime.agentId,
      serverId: world.serverId,
      metadata: {
        ...world.metadata,
      },
    });

    // First sync all rooms/channels
    if (rooms && rooms.length > 0) {
      for (const room of rooms) {
        await runtime.ensureRoomExists({
          id: room.id,
          name: room.name,
          source: source,
          type: room.type,
          channelId: room.channelId,
          serverId: world.serverId,
          worldId: world.id,
        });
      }
    }

    // Then sync all users
    if (entities && entities.length > 0) {
      // Process entities in batches to avoid overwhelming the system
      const batchSize = 50;
      for (let i = 0; i < entities.length; i += batchSize) {
        const entityBatch = entities.slice(i, i + batchSize);

        // check if user is in any of these rooms in rooms
        const firstRoomUserIsIn = rooms.length > 0 ? rooms[0] : null;

        if (!firstRoomUserIsIn) {
          logger.warn(`[Bootstrap] No rooms found for syncing users`);
          continue;
        }

        // Process each user in the batch
        await Promise.all(
          entityBatch.map(async (entity: Entity) => {
            try {
              if (!entity?.id) {
                logger.warn(`[Bootstrap] No entity ID found for syncing users`);
                return;
              }

              await runtime.ensureConnection({
                entityId: entity.id,
                roomId: firstRoomUserIsIn.id,
                userName: entity.metadata?.[source].username,
                name: entity.metadata?.[source].name,
                source: source,
                channelId: firstRoomUserIsIn.channelId,
                serverId: world.serverId,
                type: firstRoomUserIsIn.type,
                worldId: world.id,
              });
            } catch (err) {
              logger.warn(`[Bootstrap] Failed to sync user ${entity.metadata?.username}: ${err}`);
            }
          })
        );

        // Add a small delay between batches if not the last batch
        if (i + batchSize < entities.length) {
          await new Promise((resolve) => setTimeout(resolve, 500));
        }
      }
    }

    logger.debug(`Successfully synced standardized world structure for ${world.name}`);
    onComplete?.();
  } catch (error) {
    logger.error(
      `Error processing standardized server data: ${
        error instanceof Error ? error.message : String(error)
      }`
    );
  }
};

/**
 * Handles control messages for enabling or disabling UI elements in the frontend
 * @param {Object} params - Parameters for the handler
 * @param {IAgentRuntime} params.runtime - The runtime instance
 * @param {Object} params.message - The control message
 * @param {string} params.source - Source of the message
 */
const controlMessageHandler = async ({
  runtime,
  message,
  source,
}: {
  runtime: IAgentRuntime;
  message: {
    type: 'control';
    payload: {
      action: 'enable_input' | 'disable_input';
      target?: string;
    };
    roomId: UUID;
  };
  source: string;
}) => {
  try {
    logger.debug(
      `[controlMessageHandler] Processing control message: ${message.payload.action} for room ${message.roomId}`
    );

    // Here we would use a WebSocket service to send the control message to the frontend
    // This would typically be handled by a registered service with sendMessage capability

    // Get any registered WebSocket service
    const serviceNames = Array.from(runtime.getAllServices().keys());
    const websocketServiceName = serviceNames.find(
      (name) => name.toLowerCase().includes('websocket') || name.toLowerCase().includes('socket')
    );

    if (websocketServiceName) {
      const websocketService = runtime.getService(websocketServiceName);
      if (websocketService && 'sendMessage' in websocketService) {
        // Send the control message through the WebSocket service
        await (websocketService as any).sendMessage({
          type: 'controlMessage',
          payload: {
            action: message.payload.action,
            target: message.payload.target,
            roomId: message.roomId,
          },
        });

        logger.debug(
          `[controlMessageHandler] Control message ${message.payload.action} sent successfully`
        );
      } else {
        logger.error('[controlMessageHandler] WebSocket service does not have sendMessage method');
      }
    } else {
      logger.error('[controlMessageHandler] No WebSocket service found to send control message');
    }
  } catch (error) {
    logger.error(`[controlMessageHandler] Error processing control message: ${error}`);
  }
};

const events = {
  [EventType.MESSAGE_RECEIVED]: [
    async (payload: MessagePayload) => {
      if (!payload.callback) {
        logger.error('No callback provided for message');
        return;
      }
      await messageReceivedHandler({
        runtime: payload.runtime,
        message: payload.message,
        callback: payload.callback,
        onComplete: payload.onComplete,
      });
    },
  ],

  [EventType.VOICE_MESSAGE_RECEIVED]: [
    async (payload: MessagePayload) => {
      if (!payload.callback) {
        logger.error('No callback provided for voice message');
        return;
      }
      await messageReceivedHandler({
        runtime: payload.runtime,
        message: payload.message,
        callback: payload.callback,
        onComplete: payload.onComplete,
      });
    },
  ],

  [EventType.REACTION_RECEIVED]: [
    async (payload: MessagePayload) => {
      await reactionReceivedHandler({
        runtime: payload.runtime,
        message: payload.message,
      });
    },
  ],

  [EventType.POST_GENERATED]: [
    async (payload: InvokePayload) => {
      await postGeneratedHandler(payload);
    },
  ],

  [EventType.MESSAGE_SENT]: [
    async (payload: MessagePayload) => {
      logger.debug(`[Bootstrap] Message sent: ${payload.message.content.text}`);
    },
  ],

  [EventType.WORLD_JOINED]: [
    async (payload: WorldPayload) => {
      await handleServerSync(payload);
    },
  ],

  [EventType.WORLD_CONNECTED]: [
    async (payload: WorldPayload) => {
      await handleServerSync(payload);
    },
  ],

  [EventType.ENTITY_JOINED]: [
    async (payload: EntityPayload) => {
      if (!payload.worldId) {
        logger.error('[Bootstrap] No callback provided for entity joined');
        return;
      }
      if (!payload.roomId) {
        logger.error('[Bootstrap] No roomId provided for entity joined');
        return;
      }
      if (!payload.metadata?.type) {
        logger.error('[Bootstrap] No type provided for entity joined');
        return;
      }

      await syncSingleUser(
        payload.entityId,
        payload.runtime,
        payload.worldId,
        payload.roomId,
        payload.metadata.type,
        payload.source
      );
    },
  ],

  [EventType.ENTITY_LEFT]: [
    async (payload: EntityPayload) => {
      try {
        // Update entity to inactive
        const entity = await payload.runtime.getEntityById(payload.entityId);
        if (entity) {
          entity.metadata = {
            ...entity.metadata,
            status: 'INACTIVE',
            leftAt: Date.now(),
          };
          await payload.runtime.updateEntity(entity);
        }
        logger.info(`[Bootstrap] User ${payload.entityId} left world ${payload.worldId}`);
      } catch (error: any) {
        logger.error(`[Bootstrap] Error handling user left: ${error.message}`);
      }
    },
  ],

  [EventType.ACTION_STARTED]: [
    async (payload: ActionEventPayload) => {
      logger.debug(`[Bootstrap] Action started: ${payload.actionName} (${payload.actionId})`);
    },
  ],

  [EventType.ACTION_COMPLETED]: [
    async (payload: ActionEventPayload) => {
      const status = payload.error ? `failed: ${payload.error.message}` : 'completed';
      logger.debug(`[Bootstrap] Action ${status}: ${payload.actionName} (${payload.actionId})`);
    },
  ],

  [EventType.EVALUATOR_STARTED]: [
    async (payload: EvaluatorEventPayload) => {
      logger.debug(
        `[Bootstrap] Evaluator started: ${payload.evaluatorName} (${payload.evaluatorId})`
      );
    },
  ],

  [EventType.EVALUATOR_COMPLETED]: [
    async (payload: EvaluatorEventPayload) => {
      const status = payload.error ? `failed: ${payload.error.message}` : 'completed';
      logger.debug(
        `[Bootstrap] Evaluator ${status}: ${payload.evaluatorName} (${payload.evaluatorId})`
      );
    },
  ],

  CONTROL_MESSAGE: [controlMessageHandler],
};

export const bootstrapPlugin: Plugin = {
  name: 'bootstrap',
  description: 'Agent bootstrap with basic actions and evaluators',
  actions: [
    actions.replyAction,
    actions.followRoomAction,
    actions.unfollowRoomAction,
    actions.ignoreAction,
    actions.noneAction,
    actions.muteRoomAction,
    actions.unmuteRoomAction,
    actions.sendMessageAction,
    actions.updateEntityAction,
    actions.choiceAction,
    actions.updateRoleAction,
    actions.updateSettingsAction,
  ],
  // this is jank, these events are not valid
  events: events as any as PluginEvents,
  evaluators: [evaluators.reflectionEvaluator],
  providers: [
    providers.evaluatorsProvider,
    providers.anxietyProvider,
    providers.knowledgeProvider,
    providers.timeProvider,
    providers.entitiesProvider,
    providers.relationshipsProvider,
    providers.choiceProvider,
    providers.factsProvider,
    providers.roleProvider,
    providers.settingsProvider,
    providers.capabilitiesProvider,
    providers.attachmentsProvider,
    providers.providersProvider,
    providers.actionsProvider,
    providers.characterProvider,
    providers.recentMessagesProvider,
    providers.worldProvider,
  ],
  services: [TaskService, ScenarioService],
};

export default bootstrapPlugin;<|MERGE_RESOLUTION|>--- conflicted
+++ resolved
@@ -763,12 +763,8 @@
   type: ChannelType,
   source: string
 ) => {
-<<<<<<< HEAD
-  const entity = await runtime.getEntityById(entityId);
   //logger.info(`Syncing user: ${entity.metadata[source].username || entity.id}`);
 
-=======
->>>>>>> dcb1cb14
   try {
     const entity = await runtime.getEntityById(entityId);
     logger.info(`[Bootstrap] Syncing user: ${entity?.metadata?.[source]?.username || entityId}`);
