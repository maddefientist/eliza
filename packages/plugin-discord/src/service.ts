--- conflicted
+++ resolved
@@ -58,11 +58,8 @@
   character: Character;
   messageManager: MessageManager;
   voiceManager: VoiceManager;
-<<<<<<< HEAD
   private userSelections: Map<string, { [key: string]: any }> = new Map();
-=======
   private timeouts: NodeJS.Timeout[] = [];
->>>>>>> 1a8a5634
 
   /**
    * Constructor for Discord client.
@@ -328,7 +325,7 @@
       clearTimeout(timeout);
     }
     this.timeouts = [];
-    
+
     // Then destroy the client
     await this.client?.destroy();
   }
@@ -1034,7 +1031,7 @@
           logger.error('Error during Discord world connection:', error);
         }
       }, 1000);
-      
+
       // Store the timeout reference to be able to cancel it when stopping
       this.timeouts.push(timeoutId);
     }
