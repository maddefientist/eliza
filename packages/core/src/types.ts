--- conflicted
+++ resolved
@@ -953,7 +953,7 @@
 
 export interface IMemoryManager {
   runtime: IAgentRuntime;
-  tableName: TableType;
+  tableName: string;
   constructor: Function;
 
   addEmbeddingToMemory(memory: Memory): Promise<Memory>;
@@ -1069,7 +1069,7 @@
 
   registerMemoryManager(manager: IMemoryManager): void;
 
-  getMemoryManager(tableName: TableType): IMemoryManager | null;
+  getMemoryManager(tableName: string): IMemoryManager | null;
 
   getService<T extends Service>(service: ServiceType): T | null;
 
@@ -1429,12 +1429,6 @@
   vendorConfig?: TeeVendorConfig;
 }
 
-export const CACHE_KEYS = {
-  SERVER_SETTINGS: (serverId: string) => `server_${serverId}_settings`,
-  SERVER_ROLES: (serverId: string) => `server_${serverId}_roles`,
-  // etc
-} as const;
-
 export interface Task {
   id?: UUID;
   name: string;
@@ -1445,7 +1439,6 @@
   validate?: (runtime: IAgentRuntime, message: Memory, state: State) => Promise<boolean>;
 }
 
-<<<<<<< HEAD
 export type WorldData = {
   id: UUID;
   name: string;
@@ -1464,11 +1457,11 @@
   serverId?: string;
   worldId?: UUID;
   metadata?: Record<string, unknown>;
-=======
-export enum TableType {
-    MESSAGES = "messages",
-    DESCRIPTIONS = "descriptions",
-    DOCUMENTS = "documents",
-    FRAGMENTS = "fragments"
->>>>>>> 1e1b6f76
+}
+
+export const TableType = {
+    MESSAGES: "messages",
+    DESCRIPTIONS: "descriptions",
+    DOCUMENTS: "documents",
+    FRAGMENTS: "fragments"
 }