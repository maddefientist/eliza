--- conflicted
+++ resolved
@@ -27,11 +27,7 @@
     strategy:
       fail-fast: false
       matrix:
-<<<<<<< HEAD
-        platform: [macos-latest, ubuntu-latest] # , windows-latest]
-=======
         platform: [ubuntu-latest]
->>>>>>> 23f49bc6
 
     runs-on: ${{ matrix.platform }}
     env:
